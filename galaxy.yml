### REQUIRED
# The namespace of the collection. This can be a company/brand/organization or product namespace under which all
# content lives. May only contain alphanumeric lowercase characters and underscores. Namespaces cannot start with
# underscores or numbers and cannot contain consecutive underscores
namespace: torie_coding

# The name of the collection. Has the same character restrictions as 'namespace'
name: keepass

# The version of the collection. Must be compatible with semantic versioning
<<<<<<< HEAD
version: 1.2.3
=======
version: 1.3.1
>>>>>>> e679443d

# The path to the Markdown (.md) readme file. This path is relative to the root of the collection
readme: README.md

# A list of the collection's content authors. Can be just the name or in the format 'Full Name <email> (url)
# @nicks:irc/im.site#channel'
authors:
  - Tobias Karger <coding@thepatchwork.de>
  - Marie Berger <coding@thepatchwork.de>


### OPTIONAL but strongly recommended
# A short summary description of the collection
description: Modifys and create entrys and groups in a keepass file. Can also lookup entries and groups.

# Either a single license or a list of licenses for content inside of a collection. Ansible Galaxy currently only
# accepts L(SPDX,https://spdx.org/licenses/) licenses. This key is mutually exclusive with 'license_file'

# The path to the license file for the collection. This path is relative to the root of the collection. This key is
# mutually exclusive with 'license'
license_file: 'LICENSE'

# A list of tags you want to associate with the collection for indexing/searching. A tag name has the same character
# requirements as 'namespace' and 'name'
tags:
  - keepass
  - password_management
  - user_creation
  - group_creation
  - password_security
  - password_vault
  - ansible_plugin
# Collections that this collection requires to be installed for it to be usable. The key of the dict is the
# collection label 'namespace.name'. The value is a version range
# L(specifiers,https://python-semanticversion.readthedocs.io/en/latest/#requirement-specification). Multiple version
# range specifiers can be set and are separated by ','
# dependencies: {}

# The URL of the originating SCM repository
repository: https://github.com/Torie-Coding/keepass

# The URL to any online docs
# documentation: http://docs.example.com

# The URL to the homepage of the collection/project
homepage: https://github.com/Torie-Coding/keepass

# The URL to the collection issue tracker
# issues: http://example.com/issue/tracker

# A list of file glob-like patterns used to filter any files or directories that should not be included in the build
# artifact. A pattern is matched from the relative path of the file or directory of the collection directory. This
# uses 'fnmatch' to match the files or directories. Some directories and files like 'galaxy.yml', '*.pyc', '*.retry',
# and '.git' are always filtered. Mutually exclusive with 'manifest'
build_ignore:
  - ansible.cfg
  - .gitignore
  - .git
  - .vscode
  - venv
  - .pylintrc
  - spielen
  - .github
  - molecule
  - tar.gz

# A dict controlling use of manifest directives used in building the collection artifact. The key 'directives' is a
# list of MANIFEST.in style
# L(directives,https://packaging.python.org/en/latest/guides/using-manifest-in/#manifest-in-commands). The key
# 'omit_default_directives' is a boolean that controls whether the default directives are used. Mutually exclusive
# with 'build_ignore'
# manifest: null<|MERGE_RESOLUTION|>--- conflicted
+++ resolved
@@ -8,11 +8,7 @@
 name: keepass
 
 # The version of the collection. Must be compatible with semantic versioning
-<<<<<<< HEAD
-version: 1.2.3
-=======
 version: 1.3.1
->>>>>>> e679443d
 
 # The path to the Markdown (.md) readme file. This path is relative to the root of the collection
 readme: README.md
